--- conflicted
+++ resolved
@@ -8,7 +8,6 @@
 
 import pyarbtools
 import numpy as np
-import csv
 
 
 def vsg_chirp_example(ipAddress):
@@ -16,8 +15,7 @@
     a generic VSG."""
 
     vsg = pyarbtools.instruments.VSG(ipAddress, port=5025, reset=True)
-    vsg.configure(amp=-10, fs=50e6, cf=6e9)
-
+    vsg.configure(amp=-20, fs=50e6, cf=1e9)
     vsg.clear_all_wfm()
     vsg.sanity_check()
 
@@ -38,17 +36,17 @@
     @ 1 GHz CF with a generic VSG."""
 
     vsg = pyarbtools.instruments.VSG(ipAddress, port=5025, timeout=15, reset=True)
-    vsg.configure(amp=-5, cf=1e9, fs=200e6)
+    vsg.configure(amp=-5, fs=50e6)
+    vsg.sanity_check()
     vsg.err_check()
 
-    name = '40MHz_16QAM'
-    symRate = 40e6
-    iq = pyarbtools.wfmBuilder.digmod_prbs_generator(fs=vsg.fs, modType='qam16', symRate=symRate, prbsOrder=9, alpha=0.35)
+    name = '10MHZ_16QAM'
+    symRate = 10e6
+    iq = pyarbtools.wfmBuilder.digmod_prbs_generator(fs=vsg.fs, modType='qam16', symRate=symRate)
 
     vsg.clear_all_wfm()
     vsg.download_wfm(iq, wfmID=name)
     vsg.play(name)
-    vsg.sanity_check()
     vsg.err_check()
     vsg.disconnect()
 
@@ -73,38 +71,20 @@
 
 def vsg_mtone_example(ipAddress):
     """Generates a mutlitone signal on a generic VSG."""
-    numTones = 1000
-    toneSpacing = 10e3
-    fs = 200e6
+    numTones = 41
+    toneSpacing = 750e3
+    fs = 100e6
 
     vsg = pyarbtools.instruments.VSG(ipAddress, reset=True)
     vsg.configure(cf=1e9, amp=0, fs=fs, refSrc='int')
 
-    iq = pyarbtools.wfmBuilder.multitone(fs=fs, spacing=toneSpacing, num=numTones, phase='zero')
+    iq = pyarbtools.wfmBuilder.multitone(fs=fs, spacing=toneSpacing, num=numTones)
 
     vsg.download_wfm(iq, wfmID='mtone')
     vsg.play('mtone')
 
     vsg.err_check()
     vsg.disconnect()
-
-
-def vxg_mtone_example(ipAddress):
-    """Generates a mutlitone signal on a generic VSG."""
-    numTones = 1001
-    toneSpacing = 50e3
-    fs = 100e6
-
-    vxg = pyarbtools.instruments.VXG(ipAddress, reset=True)
-    vxg.configure(cf=1e9, amp=0, fs=fs, refSrc='int')
-
-    iq = pyarbtools.wfmBuilder.multitone(fs=fs, spacing=toneSpacing, num=numTones)
-
-    vxg.download_wfm(iq, wfmID='mtone')
-    vxg.play('mtone')
-
-    vxg.err_check()
-    vxg.disconnect()
 
 
 def m8190a_simple_wfm_example(ipAddress):
@@ -399,18 +379,6 @@
     uxg.disconnect()
 
 
-def vsg_iq_correction_example(ipAddress, vsaIPAddress, vsaHardware):
-    vsg = pyarbtools.instruments.VSG(ipAddress)
-    vsg.configure(rfState=1, amp=0, cf=1e9, fs=200e6)
-    iq = pyarbtools.wfmBuilder.digmod_prbs_generator(fs=vsg.fs, modType='qam32', symRate=40e6)
-    iqCorr = pyarbtools.wfmBuilder.iq_correction(iq, vsg, vsaIPAddress, vsaHardware=vsaHardware, osFactor=20, convergence=5e-9)
-
-    wfmID = vsg.download_wfm(iqCorr)
-    vsg.play(wfmID=wfmID)
-    vsg.err_check()
-    vsg.disconnect()
-
-
 def main():
     """Uncomment the example you'd like to run. For each example,
     replace the IP address with one that is appropriate for your
@@ -421,19 +389,6 @@
     # m8190a_duc_chirp_example('141.121.210.171')
     # m8190a_iq_correction_example('141.121.210.171', '127.0.0.1', '"Analyzer1"')
     # m8195a_simple_wfm_example('141.121.210.245')
-<<<<<<< HEAD
-    # vsg_dig_mod_example('141.121.39.174')
-    # vsg_chirp_example('141.121.39.174')
-    # vsg_am_example('141.121.39.174')
-    # vsg_mtone_example('141.121.39.174')
-    vsg_mtone_example('141.121.39.174')
-    # vector_uxg_arb_example('141.121.210.131')
-    # vector_uxg_pdw_example('141.121.210.131')
-    # vector_uxg_lan_streaming_example('141.121.210.131')
-    # analog_uxg_pdw_example('141.121.231.135')
-    # vsg_iq_correction_example('141.121.39.174', '127.0.0.1', '"Santa Clara PXA"')
-
-=======
     # vsg_dig_mod_example('192.168.50.124')
     # vsg_chirp_example('192.168.50.124')
     # vsg_am_example('192.168.50.124')
@@ -442,7 +397,6 @@
     # vector_uxg_pdw_example('10.0.0.52')
     # vector_uxg_lan_streaming_example('10.0.0.52')
     analog_uxg_pdw_example('10.0.0.109')
->>>>>>> e3d8d2d6
 
 if __name__ == '__main__':
     main()